# Changelog

## Unreleased

### Added

- Support for HDF5 version 1.13.0.
- Support for HDF5 version 1.14.0.
- Support field renaming via `#[hdf5(rename = "new_name")]` helper attribute.
- Add a `ByteReader` which implements `std::io::{Read, Seek}` for 1D `u8`
  datasets. Usage via `Dataset::as_byte_reader()`.
- Add `chunk_visit` to visit all chunks in a dataset.

### Changed

- The `H5Type` derive macro now uses `proc-macro-error` to emit error messages.
- MSRV is now `1.64.0` and Rust edition has now been bumped to 2021.
- Types in ChunkInfo has been changed to match HDF5.

### Fixed

- Fixed a bug where `H5Pget_fapl_direct` was only included when HDF5 was compiled
  with feature `have-parallel` instead of `have-direct`.
- Fixed a missing symbol when building `hdf5-src` with `libz-sys`.
- Fixed a bug where errors were only silenced on the main thread.
- Fixed a memory leak when opening datasets.
<<<<<<< HEAD
- Fixed library finding on Windows with MSYS2-distributed MinGW HDF5.
=======
- Avoid creating unaligned references in `H5Type` derive macro.
- Applying filters without chunking will now produce an explicit error.
>>>>>>> 66515f11

## 0.8.1

Release date: Nov 21, 2021.

### Added

- `Error` now implements `From<Infallible>`, which allows passing convertible
  extents (like tuples of integers) where `impl TryInto<Extents>` is required.
- Support for HDF5 versions 1.12.1 and 1.10.8.
- `#[derive(H5Type)]` now supports structs / tuple structs with `repr(packed)`.
- `#[derive(H5Type)]` now supports structs / tuple structs with
  `repr(transparent)` (the generated HDF5 type is equivalent to the type of
  the field and is not compound).

### Changed

- Renamed `filters::gzip_available()` to `deflate_available()` (the old name is
  present but marked as deprecated).
- Code dependent on HDF5 version in `hdf5` and `hdf5-sys` crates now uses features
  instead of cfg options: `cfg(feature = "1.10.1")` instead of `cfg(hdf5_1_10_1)`.
  The main initial reason for that is for HDF5 versions to show up in the official
  documentation on docs.rs.
- Similar to the above, there's `have-direct`, `have-parallel` and `have-threadsafe`
  features that reflect the build configuration of the underlying HDF5 library.

### Fixed

- Fixed a bug where all blosc filter settings were discarded / zeroed out.
- Fixed errors when recovering filter pipelines from stored datasets.
- Fixed a bug where filter availability was computed incorrectly.

## 0.8.0

Release date: Oct 23, 2021.

### Added

- Complete rewrite of `DatasetBuilder`; dataset creation API is now different
  and not backwards-compatible (however, it integrates all the new features
  and is more flexible and powerful). It is now possible to create and write
  datasets in one step. Refer to the API docs for full reference.
- Added new `Extents` type matching HDF5 extents types: null (no elements),
  scalar, simple (fixed dimensionality); it is used to query and specify shapes
  of datasets. Extents objects are convertible from numbers and also tuples,
  slices and vectors of indices -- all of which can be used whenever passing
  extents is required (e.g., when creating a new dataset or an attribute).
- Added new `Selection` type with the surrounding API closely matching native
  HDF5 selection API. This includes 'all' selection, point-wise selection and
  hyperslab selection (only 'regular' hyperslabs are supported -- that is,
  hyperslabs that can be represented as a single multi-dimensional box some of
  whose dimensions may be infinite). Selection objects are convertible from
  integers, ranges, tuples and arrays of integers and ranges; one can also use
  `s!` macro from `ndarray` crate if needed. Selections can be provided when
  reading and writing slices.
- Support for LZF / Blosc filters has been added. These filters are enabled by
  "lzf" / "blosc" cargo features and depend on `lzf-sys` / `blosc-src` crates
  respectively. Blosc filter is a meta-filter providing multi-threaded access
  to the best-in-class compression codecs like Zstd and LZ4 and is recommended
  to use as a default when compression performance is critical.
- Added new `Filter` type to unify the filters API; if LZF / Blosc filters are
  enabled, this enum also contains the corresponding variants. It is now also
  possible to provide user-defined filters with custom filter IDs and configs.
- Added wrappers for dataset creation property list (DCPL) API. This provides
  access to the properties that can be specified at dataset creation time
  (e.g., layout, chunking, fill values, external file linking, virtual maps,
  object time tracking, attribute creation order, and a few other settings).
- Virtual dataset maps (VDS API in HDF5 1.10+) are now supported.
- Added wrappers for link creation property list (LCPL) API.
- File creation property list (FCPL) API has been extended to include a few
  previously missing properties (object time tracking, attribute creation order
  and few other settings).
- Added "h5-alloc" feature to `hdf5-types` crate. It enables using the HDF5
  library allocator for varlen types and dynamic values. This may be necessary
  on platforms where different allocators may be used in different libraries
  (e.g. dynamic libraries on Windows) or if `libhdf5` is compiled with the
  memchecker option enabled. This option is force-enabled by default if using
  a dll version of the HDF5 library on Windows.
- Added new `DynValue` type which represents a dynamic self-describing HDF5
  object that also knows how to deallocate itself. It supports all the HDF5
  types including compound types, strings and arrays.
- Added support for attributes and a new `Attribute` object type. The attribute
  API uses the new dataset API with some restrictions imposed by HDF5 library
  (e.g. one can not perform partial IO, attributes must be read all at once).
- `hdf5-sys` now exports new functions added in HDF5 1.10.6 and 1.10.7.
- Added to `Dataset`:
  - `layout`: get the dataset layout.
  - `dapl`, `access_plist`: get the dataset access plist.
  - `dcpl`, `create_plist`: get the dataset create plist.
- Added to `Location`:
  - `loc_info`, `loc_info_by_name`: retrieve information on a location.
  - `loc_type`, `loc_type_by_name`: retrieve location type.
  - `open_by_token`: open a location by its token (physical address).
- Added to `Group`:
  - `iter_visit`: closure API for iterating over objects in a group.
  - `iter_visit_default`: like `iter_visit` but with default iteration order.
  - `get_all_of_type`: find all objects in a group of a given type.
  - Shortcut methods for finding all objects in a group of a given type:
    `datasets`, `groups`, `named_datatypes`, `link_external`.
- Added to `Handle`:
  - `id_type`: get native HDF5 object type.
  - `try_borrow`: instantiate a handle but don't take ownership of the object.
  - `Handle` now implements `Debug`.
- Added to `ObjectClass`:
  - `cast()`: safe counterpart to `cast_unchecked()`.
- Added to `Object`:
  - Safe downcast methods: `as_file`, `as_group`, `as_datatype`,
    `as_dataspace`, `as_dataset`, `as_attr`, `as_location`,
    `as_container`, `as_plist`.
- Added to `FileAccessBuilder`:
  - `libver_earliest`, `libver_v18`, `libver_v110`, `libver_latest`:
    shortcuts for setting the minimum library version.
- Added to `FileAccess`:
  - `libver`: shortcut for getting the minimum library version.

 ### Changed

- Required Rust compiler version is now `1.51`.
- Removed `num-integer` and `num-traits` dependencies.
- `Dataspace` type has been reworked and can be now constructed from an
  `Extents` object and sliced with a `Selection` object.
- `Dataset::fill_value` now returns an object of the newly added `DynValue`
  type; this object is self-describing and knows how to free itself.
- Automatic chunking now uses a fill-from-back approach instead of the
  previously used method which was borrowed from `h5py`.
- Removed the old `Filters` type (replaced by `Filter` that represents a
  single filter).
- `write_slice`, `read_slice`, `read_slice_1d`, `read_slice_2d` in `Container`
  now take any object convertible to `Selection` (instead of `SliceInfo`).
- `Dataset::chunks` has been renamed to `Dataset::chunk`.
- Const generics support (MSRV 1.51): `hdf5-types` now uses const generics for
  array types, allowing fixed-size arrays of arbitrary sizes. `Array` trait has
  been removed. String types are now generic over size: `FixedAscii<N>` and
  `FixedUnicode<N>`.
- `ndarray` dependency has been updated to `0.15`.
- The version of HDF5 in `hdf5-src` has been updated from 1.10.6 to 1.10.7.
- `zlib` dependency is no longer included with `default-features`.
- The crate no longer calls `H5close` automatically on program exit.
- Errors are now silenced, and will not be written to stderr by default.
- `silence_errors` now works globally instead of using guards.
- Errors are no longer automatically expanded into error stacks when
  encountered. This can be still done manually (e.g. via printing the error).
- Handles to HDF5 identifiers are no longer tracked via a global registry;
  identifier safety is now enforced via stricter semantics of ownership.
- Handles to `File` objects will no longer close all objects contained in the
  file when dropped -- weak file close degree is now used instead. For the old
  behaviour see `FileCloseDegree::Strong`.
- HDF5 global variables no longer create a `lazy_static` per variable.
- Unsafe `cast()` in `ObjectClass` has been renamed to `cast_unchecked()`.
- Bump `winreg` (Windows only) to 0.10, `pretty_assertions` (dev) to 1.0.
- Updated the example in the readme to showcase the new features.

### Fixed

- A potential memory leak of identifier handles has been identified and fixed.
- A potential race condition occurring in multi-thread library initialisation
  has been identified and fixed.

### Removed

- Free-standing functions `get_id_type`, `is_valid_id`, `is_valid_user_id`
  have been removed in favor of `Handle` methods.

## 0.7.1

Release date: Jan 27, 2021.

### Added

- Slices can now be used where trait item `Dimension` is required.
- Arrays of arbitrary sizes are now supported in `hdf5-types`. This requires
  the crate feature `const_generics` and minimum Rust version of 1.51.

### Changed

- Dependencies are bumped to the newest major versions; `ndarray` users may
  now use both version `0.13` and version `0.14`.

### Fixed

- Cross-compilation of `hdf5-src` from Unix to Windows will now use the correct
  name of the static library when linking.

## 0.7.0

Release date: Aug 9, 2020.

### Added

- HDF5 C library can now be built from source and linked in statically, enabled
  via `hdf5-sys/static` feature (as of this release, the version of the bundled
  sources of HDF5 is 1.10.6). CMake is required for building. For further
  details, see the docs for `hdf5-sys`.
- Thanks to static build option, the documentation will now be built on
  [docs.rs](https://docs.rs/crate/hdf5); if it builds successfully, this
  will be the official documentation source from now on.
- Add support for HDF5 1.12 on all platforms and include it in CI.

### Changed

- Switched CI from Travis/AppVeyor to GitHub Actions; for each pull request, we
  now run around 30 concurrent builds which provides with a much wider coverage
  than previously and has already revealed some issues that have been fixed.
  Platforms covered: macOS 10.15, Windows Server 2019, Ubuntu 16.04/18.04/20.04;
  HDF5 installation methods covered: conda, apt, homebrew, also official
  binaries on Windows. We now also test MPI versions of the library for
  both MPICH and OpenMPI on macOS / Linux.

### Fixed

- We now force the variable-length allocator that HDF5 uses when reading data
  to use `libc::malloc` and `libc::free`, so that they can be deallocated
  properly by `VarLenString` and `VarLenArray` in `hdf5-types`. Previously,
  this could cause a rare but serious failure for Windows builds when the
  default allocator used for vlen types by HDF5 was not matching the
  libc deallocator.
- Use `std::panic::catch_unwind` in all cases where we use extern C callbacks,
  so that they are panic-safe.
- `Reader::read_raw` and `Reader::read_slice` should now be `Drop`-safe in the
  event where the read operation fails and the destination type is not trivial.

## 0.6.1

Release date: Apr 12, 2020.

### Added

- Implement `Default` for `H5D_layout_t`, `H5D_alloc_time_t`, `H5T_cset_t`,
  `H5D_fill_time_t`, `H5D_fill_value_t` (based on what their values are set to
  in default property lists).
- Derive `Debug` for `ErrorFrame` and `ErrorStack`.
- Implement `Display` for `TypeDescriptor`.
- Implement `Dimension` for `[Ix]`, `&[Ix]`, `[Ix; N]` and `&[Ix; N]`.

### Changed

- `h5check!`, `h5lock!`, `h5try!`, `h5call!` and `h5check()` are now public.
- `globals` module containing HDF5 runtime constants is now also public.
- Switch to using 1.0 versions of `syn`, `quote` and `proc-macro2` (which
  required a bit of a rewrite of `hdf5-derive`).
- Bump `ascii` to 1.0, update `hdf5-types` to be compatible.
- Bump other dependencies to their latest versions (`parking_lot` to 0.10,
  `ndarray` to 0.13, `bitflags` to 1.2, `lazy_static` to 1.4,
  `libloading` to 0.6, `winreg` to 0.7).
- Remove implementations of deprecated `Error::description()`.
- Switch to `trybuild` instead of `compiletest_rs` for derive-macro testing;
  enable full tests (including hdf5-derive) on both AppVeyor and Travis.
- Update the minimum Rust version to 1.40 (due to `ndarray` and `libloading`).

### Fixed

- Use `H5_free_memory()` instead of `libc::free()` to free HDF5-allocated
  resources if possible (1.8.13+); this fixes some deallocation errors.
- Fix wrong `H5D_DONT_FILTER_PARTIAL_CHUNKS` constant value.
- `H5Z_filter_t` is changed to `c_int` (was wrongfully set to `hid_t`).

## 0.6.0

Release date: Feb 17, 2020.

### Added

- Added support for HDF5 1.10.5 with bindings for new functions.
- `File::access_plist()` or `File::fapl()` to get file access plist.
- `File::create_plist()` or `File::fcpl()` to get file creation plist.
- Added wrappers for dataset access H5P API in `plist::DatasetAccess`.
- Added `is_library_threadsafe()` function.
- Added `Group::member_names()`.
- Added `Datatype::byte_order()`.
- Added `Dataset::num_chunks()` (1.10.5+).
- Added `Dataset::chunk_info()` (1.10.5+).

### Changed

- Changed `File` constructors, getting rid of string access modes:
  - `File::open(path, "r")` is now `File::open(path)`
  - `File::open(path, "r+")` is now `File::open_rw(path)`
  - `File::open(path, "w")` is now `File::create(path)`
  - `File::open(path, "x" | "w-")` is now `File::create_excl(path)`
  - `File::open(path, "a")` is now `File::append(path)`
- Also added `File::open_as(path, mode)` which accepts the mode enum.
- Rewritten `FileBuilder`: it no longer accepts userblock, driver etc.; all of
  these parameters can be set in the corresponding FAPL / FCPL:
  - `FileBuilder::set_access_plist()` or `FileBuilder::set_fapl()` to set the
    active file access plist to a given one.
  - `FileBuilder::access_plist()` or `FileBuilder::fapl()` to get a mutable
    reference to the FAPL builder -- any parameter can then be tweaked.
  - `FileBuilder::with_access_plist()` or `FileBuilder::with_fapl()` to get
    access to the FAPL builder in an inline way via a closure.
  - Same as the three above for `create_plist` / `fcpl`.
- As a result, all the newly added FAPL / FCPL functionality is fully
  accessible in the new `FileBuilder`. Also, driver strings are gone,
  everything is strongly typed now.
- It's no longer prohibited to set FCPL options when opening a file and not
  creating it -- it will simply be silently ignored (this simplifies the
  behavior and allows using a single file builder).
- Added an explicit `hdf5_types::string::StringError` error type, and
  `error-chain` dependency has now been dropped.
- `Error` is now convertible from `ndarray::ShapeError`; `ResultExt` trait has
  been removed.
- Renamed `hdf5_version()` to `library_version()`.

### Fixed

- Replaced deprecated `std::mem::uninitialized` with `std::mem::MaybeUninit`.
- Fixed a serde-related problem with building `hdf5-sys` on Windows.

## 0.5.2

Release date: Jul 14, 2019.

### Changed

- Allow chunk dimensions to exceed dataset dimensions for resizable datasets.
- Default HDF5 location should now be detected automatically on Fedora Linux.

## 0.5.1

Release date: Mar 8, 2019.

### Added

- Added `Group::link_exists()`.
- Re-export `silence_errors()` at the crate root.
- Added `from_id()` unsafe method at the crate root.

### Changed

- `#[derive(H5Type)]` no longer requires adding `hdf5-types` as a dependency.

## 0.5.0

Release date: Mar 8, 2019.

### Added

- Added support for HDF5 1.10.
- Added Rust equivalents of HDF5 primitives: arrays, Unicode strings and ASCII
  strings – all of them available in both fixed-size/variable-length flavours
  (see `hdf5-types` crate for details).
- Added `H5Type` trait that unifies the types that can be handled by the HDF5
  library. This trait is implemented by default for all scalar types, tuples,
  fixed-size arrays and all types in `hdf5-types` and can be used to create
  `Datatype` objects for known types.
- Implemented `#[derive(H5Type)]` proc macro that allows for seamless mapping
  of user-defined structs and enums to their HDF5 counterparts.
- Added high-level wrappers for file-creation H5P API (`plist::FileCreate`) and
  file-access H5P API (`plist::FileAccess`), covering almost the entirety of
  FCPL and FAPL property list functionality.
- Various improvements and additions to `PropertyList` type.
- Added support for file drivers: sec2/stdio/core/family/multi/split/log.
- Added support for MPIO driver (requires `H5_HAVE_PARALLEL` HDF5 flag and the
  crate has to be built with "mpio" feature enabled).
- Added support for direct VFD driver (requires `H5_HAVE_DIRECT` HDF5 flag).
- Added some missing bindings to `hdf5-sys`: driver-related FAPL bindings in
  `h5p` and `h5fd` (including MPIO and direct VFD drivers), MPIO bindings in
  `h5p`, `h5f` and `h5fd`.
- Added core reading/writing API in `Container`, with support for reading and
  writing scalars, 1-D/2-D/dynamic-dimensional arrays and raw slices. As a
  side effect, the main crate now depends on `ndarray`. `Dataset` now
  dereferences to `Container`.
- Added basic support for reading and writing dataset slices.
- When creating datasets, in-memory type layouts are normalized (converted to
  C representation).
- Added `packed` option to `DatasetBuilder` for creating packed HDF5 layouts.
- All object types now implement `Clone` (shallow copy, increases refcount).

### Changed

- Renamed `hdf5-rs` crate to `hdf5`.
- Renamed `libhdf5-sys` crate to `hdf5-sys` (importable as `hdf5_sys`).
- Renamed GitHub repository to `aldanor/hdf5-rust`.
- Updated the bindings and tests to the latest HDF5 versions (1.10.4 / 1.8.21).
- The build system has been reworked from the ground up:
  - `hdf5-lib` crate has been removed; all the build-time logic now resides in
    the build script of `hdf5-sys`.
  - The build script now looks for `HDF5_DIR` and `HDF5_VERSION` env vars.
  - `pkg-config` is now only launched on Linux.
  - macOS: the build script detects Homebrew installations (both 1.8 and 1.10).
  - Windows: we now scan the registry to detect official system-wide installs.
  - `HDF5_DIR` can be now pointed to a conda env for dynamic linking.
  - A few definitions from `H5pubconf.h` are now exposed as cfg definitions,
    like `h5_have_parallel`, `h5_have_threadsafe` and `h5_have_direct` (this
    requires locating the include folder and parsing the header at build time).
- Various cleanups in `hdf5-sys`: implemented `Default` and `Clone` where
  applicable, moved a few types and methods to matching parent modules.
- Major refactor: trait-based type hierarchy has been replaced with a
  `Deref`-based hierarchy instead (53eff4f). `ID` and `FromID` traits have been
  removed. Traits like `Location`, `Object` and a few others have been replaced
  with real types (wrappers around HDF5 handles, same as the concrete types
  like `File`). Subtypes then dereference into parent types, so the user can
  call methods of the parent type without having to import any traits into
  scope (for instance, `File` dereferences into `Group`, which dereferences
  into `Location`, which dereferences into `Object`).
- Dataspaces and property lists can now be properly copied via `.copy()` method
  (instead of `.clone()` which now yields a shallow copy increasing refcount).

### Fixed

- `hbool_t` is now mapped to unsigned integer of proper size (either 1 byte or
  4 bytes), depending on how the HDF5 library was built and on which platform.
- Added missing bindings for previous versions (mostly in `h5p` and `h5fd`).
- Querying the HDF5 error stack is now thread-safe.
- Error silencing (`silence_errors()`) is now thread-safe.
- Fixed wrong bindings for `H5AC_cache_config_t`.

### Removed

- Removed `hdf5-lib` crate (merged it into `hdf5-sys`, see above).
- Removed `remutex` crate, using locking primitives from `parking_lot` crate.
- `Container` trait has been removed in favor of `Group` type.

### Notes

- The version number jump is due to renaming crates `hdf5-rs` and `libhdf5-sys`
  to `hdf5` and `hdf5-sys`, respectively. Since there were already published
  crates with those names and the crates registry is meant to be immutable even
  if the crates are yanked, we had to bump the version so that it shadows all
  the older versions.

## 0.2.0

Release date: Jul 29, 2015.

### Added

- Full support of `msvc` target on Windows. CI tests on AppVeyor now use
  official releases of HDF5 binaries (1.8.16, VS2015, x86_x64). The `gnu`
  target are still unofficially supported but won't be tested.
- If `HDF5_LIBDIR` is not specified when building on Windows and `PATH`
  contains what looks like the `bin` folder of HDF5 installation, the library
  directory will be inferred automatically. The official HDF5 installers add
  the `bin` folder to user path, so the official MSVC releases should just work
  out of the box without having to set any environment variables.
- The library is now split into three crates: `hdf5-lib` (requests linkage to
  HDF5), `hdf5-sys` (contains bindings, requires `hdf5-lib` at build time in
  order to conditionally enable or disable certain HDF5 functionality), and
  `hdf5` (the user-facing crate, requires both lower-level crates at build time).
- Added `hdf5::hdf5_version` function.
- The minimum required version of the HDF5 library is now 1.8.4.
- Both `hdf5-sys` and `hdf5` crates can now use version attributes at compile
  time to enable/disable/change functionality. All functions and definitions
  that appeared in HDF5 versions past 1.8.4 are now conditionally enabled in
  `hdf5-sys`.
- Added bindings for HDF5 functions that were added in 1.8.15 and 1.8.16.
- Static global variables in HDF5 (H5E, H5P, H5T) are now linked based on HDF5
  version and not the target platform (`_ID_g` variables were introduced in
  1.8.14). When `msvc` target is used, dllimport stub prefixes are also
  accounted for. Constants exposed by `hdf5-sys` are now of reference type and
  need to be dereferenced (for `msvc`, they have to be dereferenced twice).

### Changed

- API simplification: many methods previously expecting `Into<String>` inputs
  now just take `&str`.
- `util::to_cstring` now takes `Borrow<str>` instead of `Into<String>` to avoid
  unnecessary allocations, and the return value is now wrapped in `Result` so
  that interior null bytes in input strings trigger an error.

### Fixed

- Fixed dangling pointer problems when strings were passed as pointers to
  the C API.
- Fixed target path not being passed correctly in `Container::link_soft`.

## 0.1.0

Release date: Jul 27, 2015.

Initial public version.<|MERGE_RESOLUTION|>--- conflicted
+++ resolved
@@ -24,12 +24,9 @@
 - Fixed a missing symbol when building `hdf5-src` with `libz-sys`.
 - Fixed a bug where errors were only silenced on the main thread.
 - Fixed a memory leak when opening datasets.
-<<<<<<< HEAD
-- Fixed library finding on Windows with MSYS2-distributed MinGW HDF5.
-=======
 - Avoid creating unaligned references in `H5Type` derive macro.
 - Applying filters without chunking will now produce an explicit error.
->>>>>>> 66515f11
+- Fixed library finding on Windows with MSYS2-distributed MinGW HDF5.
 
 ## 0.8.1
 
